--- conflicted
+++ resolved
@@ -38,13 +38,8 @@
              "--path-pit-result", path_to_original_mutation_score,
              "--test", selected_classes[current_class],
              "--maven-home", toolbox.maven_home
-<<<<<<< HEAD
-             ] + ("" if not selected_classes[current_class] in toolbox.no_amplified_name_classes else "--generate-new-test-class")
-        )
-=======
              ]
         ) + ("" if not selected_classes[current_class] in toolbox.no_amplified_name_classes else "--generate-new-test-class")
->>>>>>> 758a163b
         toolbox.print_and_call_in_a_file(cmd)
 
 
